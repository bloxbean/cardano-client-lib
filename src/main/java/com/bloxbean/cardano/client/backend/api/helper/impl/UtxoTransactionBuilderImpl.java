package com.bloxbean.cardano.client.backend.api.helper.impl;

import com.bloxbean.cardano.client.account.Account;
import com.bloxbean.cardano.client.backend.api.UtxoService;
import com.bloxbean.cardano.client.backend.api.helper.UtxoSelectionStrategy;
import com.bloxbean.cardano.client.backend.api.helper.UtxoTransactionBuilder;
import com.bloxbean.cardano.client.backend.exception.ApiException;
import com.bloxbean.cardano.client.backend.exception.ApiRuntimeException;
import com.bloxbean.cardano.client.backend.exception.InsufficientBalanceException;
import com.bloxbean.cardano.client.backend.model.Amount;
import com.bloxbean.cardano.client.backend.model.ProtocolParams;
import com.bloxbean.cardano.client.backend.model.Utxo;
import com.bloxbean.cardano.client.common.CardanoConstants;
import com.bloxbean.cardano.client.common.MinAdaCalculator;
import com.bloxbean.cardano.client.metadata.Metadata;
import com.bloxbean.cardano.client.transaction.model.MintTransaction;
import com.bloxbean.cardano.client.transaction.model.PaymentTransaction;
import com.bloxbean.cardano.client.transaction.model.TransactionDetailsParams;
import com.bloxbean.cardano.client.transaction.spec.*;
import com.bloxbean.cardano.client.util.AssetUtil;
import com.bloxbean.cardano.client.util.HexUtil;
import com.bloxbean.cardano.client.util.JsonUtil;
import com.bloxbean.cardano.client.util.Tuple;
import com.google.common.base.Strings;
import com.google.common.collect.ArrayListMultimap;
import com.google.common.collect.Multimap;
<<<<<<< HEAD
=======
import lombok.AllArgsConstructor;
import lombok.Data;
>>>>>>> 0750082a
import lombok.extern.slf4j.Slf4j;

import java.math.BigInteger;
import java.util.*;
import java.util.stream.Collectors;

import static com.bloxbean.cardano.client.common.CardanoConstants.LOVELACE;

@Slf4j
public class UtxoTransactionBuilderImpl implements UtxoTransactionBuilder {
<<<<<<< HEAD
=======

    /**
     * This `case` class defines the transaction grouping mechanism for collating
     * multiple transaction in just one output.
     * Currently, in Cardano, sender, receive and datum (hash) must be the same in order for
     * multiple transaction to be collated together.
     */
    @Data
    @AllArgsConstructor
    private class PaymentTransactionGroupingKey {
        private Account sender;
        private String receiver;
        private String datumHash;
    }
>>>>>>> 0750082a

    private UtxoSelectionStrategy utxoSelectionStrategy;

    /**
     * Create a {@link UtxoTransactionBuilder} with {@link DefaultUtxoSelectionStrategyImpl}
     *
     * @param utxoService
     */
    public UtxoTransactionBuilderImpl(UtxoService utxoService) {
        this.utxoSelectionStrategy = new DefaultUtxoSelectionStrategyImpl(utxoService);
    }

    /**
     * Create a {@link UtxoTransactionBuilder} with custom {@link UtxoSelectionStrategy}
     *
     * @param utxoSelectionStrategy
     */
    public UtxoTransactionBuilderImpl(UtxoSelectionStrategy utxoSelectionStrategy) {
        this.utxoSelectionStrategy = utxoSelectionStrategy;
    }

    /**
     * Set a custom UtxoSelectionStrategy
     *
     * @param utxoSelectionStrategy
     */
    @Override
    public void setUtxoSelectionStrategy(UtxoSelectionStrategy utxoSelectionStrategy) {
        this.utxoSelectionStrategy = utxoSelectionStrategy;
    }

    /**
     * Get current {@link UtxoSelectionStrategy}
     *
     * @return
     */
    public UtxoSelectionStrategy getUtxoSelectionStrategy() {
        return this.utxoSelectionStrategy;
    }

    /**
     * Build Transaction
     *
     * @param transactions
     * @param detailsParams
     * @return
     * @throws ApiException
     */
    @Override
    public Transaction buildTransaction(List<PaymentTransaction> transactions, TransactionDetailsParams detailsParams,
                                        Metadata metadata, ProtocolParams protocolParams) throws ApiException {

        List<TransactionInput> transactionInputs = new ArrayList<>();
        List<TransactionOutput> transactionOutputs = new ArrayList<>();

        //Get map for sender -> totalAmt, unit
        Multimap<String, Amount> senderAmountsMap = calculateRequiredBalancesForSenders(transactions);

        //Populate sender/utxos map if  utxos are provided by the client application as part of PaymentTransaction
        Map<String, Set<Utxo>> senderToUtxoMap = getSenderToUtxosMapFromTransactions(transactions);

        //Get sender -> utxos map based on the unit and total qty requirement
        //Assumption: If Utxos are provided as part PaymentTransaction, then all PaymentTransactions will have Utxos list,
        // so we dont need to find utxos
        if (senderToUtxoMap.size() == 0) {
            senderToUtxoMap = getSenderToUtxosMap(senderAmountsMap);
        }

        BigInteger totalFee = BigInteger.valueOf(0);
        Map<String, BigInteger> senderMiscCostMap = new HashMap<>(); //Misc cost of sender, mini ada

        //Create output for receivers and calculate total fees/cost for each sender
<<<<<<< HEAD
        for (PaymentTransaction transaction : transactions) {
            totalFee = createReceiverOutputsAndPopulateCost(transaction, detailsParams, totalFee, transactionOutputs, senderMiscCostMap, protocolParams);
        }
=======
        totalFee = createReceiverOutputsAndPopulateCostV2(transactions, detailsParams, totalFee, transactionOutputs, senderMiscCostMap, protocolParams);
>>>>>>> 0750082a

        //Check if min cost is there in all selected Utxos
        for (String sender : senderMiscCostMap.keySet()) {
            checkAndAddAdditionalUtxosIfMinCostIsNotMet(senderToUtxoMap, senderMiscCostMap, sender);
        }

        //Go through sender Utxos, Build Inputs first from Utxos and then change outputs
        //Sender and it's utxos
        senderToUtxoMap.forEach((sender, utxoSet) -> {
            try {
                buildOuputsForSenderFromUtxos(sender, utxoSet, transactionInputs, transactionOutputs, senderAmountsMap,
                        senderMiscCostMap, detailsParams, protocolParams);
            } catch (ApiException e) {
                log.error("Error building transaction outputs", e);
                throw new ApiRuntimeException("Error building transaction outputs", e);
            }
        });

        TransactionBody transactionBody = TransactionBody.builder()
                .inputs(transactionInputs)
                .outputs(transactionOutputs)
                .fee(totalFee)
                .ttl(detailsParams.getTtl())
                .validityStartInterval(detailsParams.getValidityStartInterval())
                .build();

        AuxiliaryData auxiliaryData = AuxiliaryData.builder()
                .metadata(metadata)
                .build();

        return Transaction.builder()
                .body(transactionBody)
                .auxiliaryData(auxiliaryData)
                .build();
    }

    /**
     * Get Utxos for the address by unit and amount
     *
     * @param address
     * @param unit
     * @param amount
     * @return
     * @throws ApiException
     */
    @Override
    public List<Utxo> getUtxos(String address, String unit, BigInteger amount) throws ApiException {
        return getUtxos(address, unit, amount, Collections.EMPTY_SET);
    }

    @Override
    public Transaction buildMintTokenTransaction(MintTransaction mintTransaction, TransactionDetailsParams detailsParams, Metadata metadata, ProtocolParams protocolParams) throws ApiException {
        String sender = mintTransaction.getSender().baseAddress();

        String receiver = mintTransaction.getReceiver();
        if (receiver == null || receiver.isEmpty())
            receiver = mintTransaction.getSender().baseAddress();

        BigInteger minAmount = createDummyOutputAndCalculateMinAdaForTxnOutput(receiver,
                mintTransaction.getMintAssets(), protocolParams);
        //getMinimumLovelaceForMultiAsset(detailsParams).multiply(BigInteger.valueOf(totalAssets));
        BigInteger totalCost = minAmount.add(mintTransaction.getFee());

        //Get utxos from the transaction request if available
        List<Utxo> utxos = mintTransaction.getUtxosToInclude();

        //If no utxos found as part of request, then fetch from backend
        if (utxos == null || utxos.size() == 0) {
            utxos = getUtxos(sender, LOVELACE, totalCost);
            if (utxos.size() == 0)
                throw new InsufficientBalanceException("Not enough utxos found to cover balance : " + totalCost + " lovelace");
        }

        List<TransactionInput> inputs = new ArrayList<>();
        List<TransactionOutput> outputs = new ArrayList<>();

        //Create single TxnOutput for the sender
        TransactionOutput transactionOutput = new TransactionOutput();
        transactionOutput.setAddress(sender);
        Value senderValue = Value.builder()
                .coin(BigInteger.ZERO)
                .multiAssets(new ArrayList<>())
                .build();
        transactionOutput.setValue(senderValue);

        //Keep a flag to make sure fee is already deducted
        boolean feeDeducted = false;
        for (Utxo utxo : utxos) {
            //create input for this utxo
            TransactionInput transactionInput = new TransactionInput(utxo.getTxHash(), utxo.getOutputIndex());
            inputs.add(transactionInput);

            copyUtxoValuesToChangeOutput(transactionOutput, utxo);

          /*  //Deduct fee from sender's output if applicable
            BigInteger lovelaceValue = transactionOutput.getValue().getCoin();
            if(feeDeducted) { //fee + min amount required for new multiasset output
                transactionOutput.getValue().setCoin(lovelaceValue);
            } else {
                BigInteger remainingAmount = lovelaceValue.subtract(amount);
                if(remainingAmount.compareTo(BigInteger.ZERO) == 1) { //Positive value
                    transactionOutput.getValue().setCoin(remainingAmount); //deduct requirement amt (fee + min amount)
                    feeDeducted = true;
                }
            }*/
        }

        //Deduct fee + minCost in a MA output
        BigInteger remainingAmount = transactionOutput.getValue().getCoin().subtract(totalCost);
        transactionOutput.getValue().setCoin(remainingAmount); //deduct requirement amt (fee + min amount)

        //Check if minimum Ada is not met. Topup
        //Transaction will fail if minimun ada not there. So try to get some additional utxos
        verifyMinAdaInOutputAndUpdateIfRequired(inputs, transactionOutput, detailsParams, utxos, protocolParams);

        outputs.add(transactionOutput);

        //Create a separate output for minted assets
        //Create output
        TransactionOutput mintedTransactionOutput = new TransactionOutput();
        mintedTransactionOutput.setAddress(receiver);
        Value value = Value.builder()
                .coin(minAmount)
                .multiAssets(new ArrayList<>())
                .build();
        mintedTransactionOutput.setValue(value);
        for (MultiAsset ma : mintTransaction.getMintAssets()) {
            mintedTransactionOutput.getValue().getMultiAssets().add(ma);
        }

        //Add datum hash. Should be used only for receiver as script address
        if (mintTransaction.getDatumHash() != null && !mintTransaction.getDatumHash().isEmpty()) {
            mintedTransactionOutput.setDatumHash(HexUtil.decodeHexString(mintTransaction.getDatumHash()));
        }

        outputs.add(mintedTransactionOutput);

        TransactionBody body = TransactionBody
                .builder()
                .inputs(inputs)
                .outputs(outputs)
                .fee(mintTransaction.getFee())
                .ttl(detailsParams.getTtl())
                .validityStartInterval(detailsParams.getValidityStartInterval())
                .mint(mintTransaction.getMintAssets())
                .build();

        if (log.isDebugEnabled())
            log.debug(JsonUtil.getPrettyJson(body));

        AuxiliaryData auxiliaryData = AuxiliaryData.builder()
                .metadata(metadata)
                .build();

        Transaction transaction = Transaction.builder()
                .body(body)
                .auxiliaryData(auxiliaryData)
                .build();

        return transaction;
    }

    private void verifyMinAdaInOutputAndUpdateIfRequired(List<TransactionInput> inputs, TransactionOutput transactionOutput,
                                                         TransactionDetailsParams detailsParams, Collection<Utxo> excludeUtxos, ProtocolParams protocolParams) throws ApiException {
        BigInteger minRequiredLovelaceInOutput =
                new MinAdaCalculator(protocolParams).calculateMinAda(transactionOutput);

        //Create another copy of the list
        List<Utxo> ignoreUtxoList = excludeUtxos.stream().collect(Collectors.toList());

        while (transactionOutput.getValue().getCoin() != null
                && minRequiredLovelaceInOutput.compareTo(transactionOutput.getValue().getCoin()) == 1) {
            //Get utxos
            List<Utxo> additionalUtxos = getUtxos(transactionOutput.getAddress(), LOVELACE, minRequiredLovelaceInOutput,
                    new HashSet(ignoreUtxoList));

            if (additionalUtxos == null || additionalUtxos.size() == 0) {
                if (log.isDebugEnabled()) {
                    log.debug("Not enough utxos found to cover minimum lovelace in an output");
                }
                break;
            }

            if (log.isDebugEnabled())
                log.debug("Additional Utxos found: " + additionalUtxos);
            for (Utxo addUtxo : additionalUtxos) {
                TransactionInput addTxnInput = TransactionInput.builder()
                        .transactionId(addUtxo.getTxHash())
                        .index(addUtxo.getOutputIndex())
                        .build();
                inputs.add(addTxnInput);

                //Update change output
                copyUtxoValuesToChangeOutput(transactionOutput, addUtxo);
            }
            ignoreUtxoList.addAll(additionalUtxos);

            //Calculate final minReq balance in output, if still doesn't satisfy, continue again
            minRequiredLovelaceInOutput =
                    new MinAdaCalculator(protocolParams).calculateMinAda(transactionOutput);
        }
    }

    private List<Utxo> getUtxos(String address, String unit, BigInteger amount, Set<Utxo> excludeUtxos) throws ApiException {
        return utxoSelectionStrategy.selectUtxos(address, unit, amount, excludeUtxos);
    }

    private void checkAndAddAdditionalUtxosIfMinCostIsNotMet(Map<String, Set<Utxo>> senderToUtxoMap,
                                                             Map<String, BigInteger> senderMiscCostMap, String sender) throws ApiException {
        BigInteger minCost = senderMiscCostMap.get(sender);
        Set<Utxo> utxos = senderToUtxoMap.getOrDefault(sender, new HashSet<>());

        BigInteger totalLoveLace = BigInteger.ZERO;
        for (Utxo utxo : utxos) {
            Optional<Amount> optional = utxo.getAmount().stream().filter(amt -> LOVELACE.equals(amt.getUnit())).findFirst();
            if (optional.isPresent()) {
                totalLoveLace = totalLoveLace.add(optional.get().getQuantity());
            }
        }

        if (totalLoveLace == null) totalLoveLace = BigInteger.ZERO;

        if (minCost != null && totalLoveLace.compareTo(minCost) != 1) {
            BigInteger additionalAmt = minCost.subtract(totalLoveLace).add(BigInteger.ONE); //add one for safer side
            List<Utxo> additionalUtxos = getUtxos(sender, LOVELACE, additionalAmt);
            if (additionalUtxos == null || additionalUtxos.size() == 0)
                throw new ApiException(String.format("No utxos found for address for additional amount: %s, unit: %s, amount: %s", sender, LOVELACE, additionalAmt));

            utxos.addAll(additionalUtxos);
        }
    }

    private Map<String, Set<Utxo>> getSenderToUtxosMapFromTransactions(List<PaymentTransaction> transactions) {
        Map<String, Set<Utxo>> senderToUtxoMap = new HashMap<>();
        for (PaymentTransaction paymentTransaction : transactions) {
            if (paymentTransaction.getUtxosToInclude() != null && paymentTransaction.getUtxosToInclude().size() > 0) {
                String senderAddress = paymentTransaction.getSender().baseAddress();
                Set<Utxo> utxos = senderToUtxoMap.get(senderAddress);
                if (utxos == null) {
                    utxos = new HashSet<>(paymentTransaction.getUtxosToInclude());
                    senderToUtxoMap.put(senderAddress, utxos);
                } else {
                    utxos.addAll(paymentTransaction.getUtxosToInclude());
                }
            }
        }

        return senderToUtxoMap;
    }

    private Map<String, Set<Utxo>> getSenderToUtxosMap(Multimap<String, Amount> senderAmountsMap) throws ApiException {
        Map<String, Set<Utxo>> senderToUtxoMap = new HashMap<>();
        for (String sender : senderAmountsMap.keySet()) { //Get all Utxos for all transactions
            Collection<Amount> amts = senderAmountsMap.get(sender);
            if (amts == null || amts.size() == 0) continue;

            Set<Utxo> utxoSet = new HashSet<>();
            for (Amount amt : amts) {
                //Get utxos
                List<Utxo> utxos = getUtxos(sender, amt.getUnit(), amt.getQuantity());
                if (utxos == null || utxos.size() == 0)
                    throw new ApiException("No utxos found for address : " + sender);
                utxos.forEach(utxo -> {
                    utxoSet.add(utxo);
                });
            }
            senderToUtxoMap.put(sender, utxoSet);
        }

        return senderToUtxoMap;
    }

    private BigInteger createReceiverOutputsAndPopulateCostV2(List<PaymentTransaction> transactions, TransactionDetailsParams detailsParams, BigInteger totalFee,
                                                              List<TransactionOutput> transactionOutputs, Map<String, BigInteger> senderMiscCostMap, ProtocolParams protocolParams) {

        List<Tuple<TransactionOutput, BigInteger>> outputs = transactions
                .stream()
                .collect(Collectors.groupingBy(paymentTransaction -> new PaymentTransactionGroupingKey(paymentTransaction.getSender(), paymentTransaction.getReceiver(), paymentTransaction.getDatumHash())))
                .entrySet()
                .stream()
                .map(entry -> {
                    Value value = entry
                            .getValue()
                            .stream()
                            .map(tx -> {
                                if (LOVELACE.equals(tx.getUnit())) {
                                    return Value.builder().coin(tx.getAmount()).multiAssets(Arrays.asList()).build();
                                } else {
                                    Tuple<String, String> policyIdAssetName = AssetUtil.getPolicyIdAndAssetName(tx.getUnit());
                                    Asset asset = new Asset(policyIdAssetName._2, tx.getAmount());
                                    MultiAsset multiAsset = new MultiAsset(policyIdAssetName._1, Arrays.asList(asset));
                                    return Value.builder().coin(BigInteger.ZERO).multiAssets(Arrays.asList(multiAsset)).build();
                                }
                            })
                            .reduce(Value.builder().coin(BigInteger.ZERO).build(), Value::plus);

                    // TxOut before min ada adjustment
                    TransactionOutput draftTxOut = TransactionOutput.builder().address(entry.getKey().getReceiver()).value(value).build();

                    // Calculate required minAda
                    BigInteger minRequiredAda = new MinAdaCalculator(protocolParams).calculateMinAda(draftTxOut);

                    // Get the max between the minAda and what the user wanted to send
                    BigInteger actualCoin = minRequiredAda.max(draftTxOut.getValue().getCoin());

                    // The final value to send (value is ada + all multi assets)
                    Value finalValue = Value.builder().coin(actualCoin).multiAssets(draftTxOut.getValue().getMultiAssets()).build();

                    // Sum user's fee (if specified)
                    BigInteger fees = entry.getValue().stream().map(PaymentTransaction::getFee).reduce(BigInteger.ZERO, BigInteger::add);

                    // Costs
                    BigInteger existingMiscCost = senderMiscCostMap.getOrDefault(entry.getKey().getSender().baseAddress(), BigInteger.ZERO);

                    // Calculating if extra costs are required (diff between minAda and actual ada, and add to costs)
                    BigInteger additionalCost = actualCoin.subtract(draftTxOut.getValue().getCoin());
                    existingMiscCost = existingMiscCost.add(additionalCost);

                    BigInteger costs = entry.getValue().stream().map(PaymentTransaction::getFee).reduce(BigInteger.ZERO, BigInteger::add);
                    existingMiscCost = existingMiscCost.add(costs);

                    // Update costs per (sender) base address
                    senderMiscCostMap.put(entry.getKey().getSender().baseAddress(), existingMiscCost);

                    byte[] datumHash = null;
                    if (!Strings.isNullOrEmpty(entry.getKey().getDatumHash())) {
                        datumHash = HexUtil.decodeHexString(entry.getKey().getDatumHash());
                    }

                    return new Tuple<>(TransactionOutput.builder().address(entry.getKey().getReceiver()).value(finalValue).datumHash(datumHash).build(), fees);
                })
                .collect(Collectors.toList());


        totalFee = totalFee.add(transactions.stream().map(PaymentTransaction::getFee).reduce(BigInteger.ZERO, BigInteger::add));

        transactionOutputs.addAll(outputs.stream().map(tuple -> tuple._1).collect(Collectors.toList()));

        return totalFee;
    }


    /**
     * Deprecated, see createReceiverOutputsAndPopulateCostV2
     *
     * @param transaction
     * @param detailsParams
     * @param totalFee
     * @param transactionOutputs
     * @param senderMiscCostMap
     * @param protocolParams
     * @return
     */
    @Deprecated
    private BigInteger createReceiverOutputsAndPopulateCost(PaymentTransaction transaction, TransactionDetailsParams detailsParams, BigInteger totalFee,
                                                            List<TransactionOutput> transactionOutputs, Map<String, BigInteger> senderMiscCostMap, ProtocolParams protocolParams) {
        //Sender misc cost
        BigInteger existingMiscCost = senderMiscCostMap.getOrDefault(transaction.getSender().baseAddress(), BigInteger.ZERO);

        //Main output
        TransactionOutput.TransactionOutputBuilder outputBuilder = TransactionOutput.builder()
                .address(transaction.getReceiver());
        if (CardanoConstants.LOVELACE.equals(transaction.getUnit())) {
            outputBuilder.value(new Value(transaction.getAmount(), null));
        } else {
            Tuple<String, String> policyIdAssetName = AssetUtil.getPolicyIdAndAssetName(transaction.getUnit());
            Asset asset = new Asset(policyIdAssetName._2, transaction.getAmount());
            MultiAsset multiAsset = new MultiAsset(policyIdAssetName._1, Arrays.asList(asset));

            //Dummy value for min required ada calculation
            outputBuilder.value(new Value(BigInteger.ZERO, Arrays.asList(multiAsset)));
            //Calculate required minAda
            BigInteger minRequiredAda =
                    new MinAdaCalculator(protocolParams).calculateMinAda(outputBuilder.build());

            //set minRequiredAdaToValue
            outputBuilder.value(new Value(minRequiredAda, Arrays.asList(multiAsset)));

            existingMiscCost = existingMiscCost.add(minRequiredAda);
        }

        existingMiscCost = existingMiscCost.add(transaction.getFee());
        senderMiscCostMap.put(transaction.getSender().baseAddress(), existingMiscCost);

        totalFee = totalFee.add(transaction.getFee());

        //Add datum hash. Should be used only for receiver as script address
        if (transaction.getDatumHash() != null && !transaction.getDatumHash().isEmpty()) {
            outputBuilder.datumHash(HexUtil.decodeHexString(transaction.getDatumHash()));
        }

        transactionOutputs.add(outputBuilder.build());
        return totalFee;
    }

    private void buildOuputsForSenderFromUtxos(String sender, Set<Utxo> utxoSet, List<TransactionInput> transactionInputs,
                                               List<TransactionOutput> transactionOutputs, Multimap<String, Amount> senderAmountsMap,
                                               Map<String, BigInteger> senderMiscCostMap, TransactionDetailsParams detailsParams, ProtocolParams protocolParams) throws ApiException {
        TransactionOutput changeOutput = new TransactionOutput(sender, new Value());
        //Initial sender txnoutput with negative amount
        senderAmountsMap.get(sender).stream()
                .forEach(amount -> {
                    if (LOVELACE.equals(amount.getUnit())) {
                        changeOutput.getValue().setCoin(BigInteger.ZERO.subtract(amount.getQuantity()));
                    } else {
                        Tuple<String, String> policyIdAssetName = AssetUtil.getPolicyIdAndAssetName(amount.getUnit());
                        Asset asset = new Asset(policyIdAssetName._2, BigInteger.ZERO.subtract(amount.getQuantity()));
                        MultiAsset multiAsset = new MultiAsset(policyIdAssetName._1, new ArrayList<>(Arrays.asList(asset)));
                        changeOutput.getValue().getMultiAssets().add(multiAsset);
                    }
                });

        utxoSet.forEach(utxo -> {
            TransactionInput transactionInput = TransactionInput.builder()
                    .transactionId(utxo.getTxHash())
                    .index(utxo.getOutputIndex())
                    .build();
            transactionInputs.add(transactionInput);

            //Calculate change amount
            copyUtxoValuesToChangeOutput(changeOutput, utxo);
        });

        if ((changeOutput.getValue().getCoin() != null && changeOutput.getValue().getCoin().compareTo(BigInteger.ZERO) == 1) ||
                (changeOutput.getValue().getMultiAssets().size() > 0)) {

            //deduct misc cost (fee + min ada value)
            BigInteger misCostVal = senderMiscCostMap.get(changeOutput.getAddress());
            BigInteger afterMisCost = changeOutput.getValue().getCoin().subtract(misCostVal);
            changeOutput.getValue().setCoin(afterMisCost);

            //Check if minimum Ada is not met. Topup
            //Transaction will fail if minimum ada not there. So try to get some additional utxos
            verifyMinAdaInOutputAndUpdateIfRequired(transactionInputs, changeOutput, detailsParams, utxoSet, protocolParams);

            //If changeOutput value is not zero or there are multi-assets, then add to change output
            if (BigInteger.ZERO.compareTo(changeOutput.getValue().getCoin()) != 0
                    || (changeOutput.getValue().getMultiAssets() != null && changeOutput.getValue().getMultiAssets().size() > 0)) {
                transactionOutputs.add(changeOutput);
            }

            if (BigInteger.ZERO.compareTo(changeOutput.getValue().getCoin()) == 0 &&
                    changeOutput.getValue().getMultiAssets() != null && changeOutput.getValue().getMultiAssets().size() > 0) {
                log.warn("The sender address balance cannot be zero as the sender has {} native token(s).", changeOutput.getValue().getMultiAssets().size());
            }
        }
    }

    //TODO remove later
    /*
    private void checkAdditionalUtxoIfRequired(Set<Utxo> utxoSet, List<TransactionInput> transactionInputs, TransactionDetailsParams detailsParams, TransactionOutput changeOutput) throws ApiException {
        BigInteger minRequiredLovelaceInOutput = new MinAdaCalculator(detailsParams.getMinUtxoValue()).calculateMinAda(changeOutput);//getMinUtxoValue(detailsParams);
        if(changeOutput.getValue().getCoin() != null && minRequiredLovelaceInOutput.compareTo(changeOutput.getValue().getCoin()) == 1) {
            //Get utxos
            List<Utxo> additionalUtxos = getUtxos(changeOutput.getAddress(), LOVELACE, minRequiredLovelaceInOutput, utxoSet);
            if(additionalUtxos == null || additionalUtxos.size() == 0)
                throw new InsufficientBalanceException("Not enough utxos found to cover minimum lovelace in an ouput");

            if(log.isDebugEnabled())
                log.debug("Additional Utxos found: " + additionalUtxos);
            //Add to input
            Utxo utxo = additionalUtxos.get(0);
            TransactionInput transactionInput = TransactionInput.builder()
                    .transactionId(utxo.getTxHash())
                    .index(utxo.getOutputIndex())
                    .build();
            transactionInputs.add(transactionInput);

            //Update change output
            copyUtxoValuesToChangeOutput(changeOutput, utxo);
        }
    }*/

    private void copyUtxoValuesToChangeOutput(TransactionOutput changeOutput, Utxo utxo) {
        utxo.getAmount().forEach(utxoAmt -> { //For each amt in utxo
            String utxoUnit = utxoAmt.getUnit();
            BigInteger utxoQty = utxoAmt.getQuantity();
            if (utxoUnit.equals(LOVELACE)) {
                BigInteger existingCoin = changeOutput.getValue().getCoin();
                if (existingCoin == null) existingCoin = BigInteger.ZERO;
                changeOutput.getValue().setCoin(existingCoin.add(utxoQty));
            } else {
                Tuple<String, String> policyIdAssetName = AssetUtil.getPolicyIdAndAssetName(utxoUnit);

                //Find if the policy id is available
                Optional<MultiAsset> multiAssetOptional =
                        changeOutput.getValue().getMultiAssets().stream().filter(ma -> policyIdAssetName._1.equals(ma.getPolicyId())).findFirst();
                if (multiAssetOptional.isPresent()) {
                    Optional<Asset> assetOptional = multiAssetOptional.get().getAssets().stream()
                            .filter(ast -> policyIdAssetName._2.equals(ast.getName()))
                            .findFirst();
                    if (assetOptional.isPresent()) {
                        BigInteger changeVal = assetOptional.get().getValue().add(utxoQty);
                        assetOptional.get().setValue(changeVal);
                    } else {
                        Asset asset = new Asset(policyIdAssetName._2, utxoQty);
                        multiAssetOptional.get().getAssets().add(asset);
                    }
                } else {
                    Asset asset = new Asset(policyIdAssetName._2, utxoQty);
                    MultiAsset multiAsset = new MultiAsset(policyIdAssetName._1, new ArrayList<>(Arrays.asList(asset)));
                    changeOutput.getValue().getMultiAssets().add(multiAsset);
                }
            }
        });

        //Remove any empty MultiAssets
        List<MultiAsset> multiAssets = changeOutput.getValue().getMultiAssets();
        List<MultiAsset> markedForRemoval = new ArrayList<>();
        if (multiAssets != null && multiAssets.size() > 0) {
            multiAssets.forEach(ma -> {
                if (ma.getAssets() == null || ma.getAssets().size() == 0)
                    markedForRemoval.add(ma);
            });

            multiAssets.removeAll(markedForRemoval);
        }
    }

    private Multimap<String, Amount> calculateRequiredBalancesForSenders(List<PaymentTransaction> transactions) {
        Multimap<String, Amount> senderAmountMap = ArrayListMultimap.create();
        for (PaymentTransaction transaction : transactions) {
            String sender = transaction.getSender().baseAddress();
            String unit = transaction.getUnit();
            BigInteger amount = transaction.getAmount();

            addAmountToSenderAmountMap(senderAmountMap, sender, unit, amount);
        }

        return senderAmountMap;
    }

    private void addAmountToSenderAmountMap(Multimap<String, Amount> senderAmountMap, String sender, String unit, BigInteger amount) {
        Collection<Amount> amounts = senderAmountMap.get(sender);
        if (amounts != null && amounts.size() > 0) {
            Optional<Amount> existingAmtOptional = amounts.stream().filter(amt -> unit.equals(amt.getUnit())).findFirst();

            if (existingAmtOptional.isPresent()) {
                Amount existingAmt = existingAmtOptional.get();
                existingAmt.setQuantity(existingAmt.getQuantity().add(amount));
            } else {
                senderAmountMap.put(sender, new Amount(unit, amount));
            }
        } else {
            senderAmountMap.put(sender, new Amount(unit, amount));
        }
    }

    private BigInteger createDummyOutputAndCalculateMinAdaForTxnOutput(String address, List<MultiAsset> multiAssets, ProtocolParams protocolParams) {
        TransactionOutput txnOutput = new TransactionOutput();
        //Dummy address
        txnOutput.setAddress(address);
        txnOutput.setValue(new Value(BigInteger.ZERO, multiAssets));

        return new MinAdaCalculator(protocolParams).calculateMinAda(txnOutput);
    }

}<|MERGE_RESOLUTION|>--- conflicted
+++ resolved
@@ -24,11 +24,8 @@
 import com.google.common.base.Strings;
 import com.google.common.collect.ArrayListMultimap;
 import com.google.common.collect.Multimap;
-<<<<<<< HEAD
-=======
 import lombok.AllArgsConstructor;
 import lombok.Data;
->>>>>>> 0750082a
 import lombok.extern.slf4j.Slf4j;
 
 import java.math.BigInteger;
@@ -39,8 +36,6 @@
 
 @Slf4j
 public class UtxoTransactionBuilderImpl implements UtxoTransactionBuilder {
-<<<<<<< HEAD
-=======
 
     /**
      * This `case` class defines the transaction grouping mechanism for collating
@@ -55,7 +50,6 @@
         private String receiver;
         private String datumHash;
     }
->>>>>>> 0750082a
 
     private UtxoSelectionStrategy utxoSelectionStrategy;
 
@@ -128,13 +122,7 @@
         Map<String, BigInteger> senderMiscCostMap = new HashMap<>(); //Misc cost of sender, mini ada
 
         //Create output for receivers and calculate total fees/cost for each sender
-<<<<<<< HEAD
-        for (PaymentTransaction transaction : transactions) {
-            totalFee = createReceiverOutputsAndPopulateCost(transaction, detailsParams, totalFee, transactionOutputs, senderMiscCostMap, protocolParams);
-        }
-=======
         totalFee = createReceiverOutputsAndPopulateCostV2(transactions, detailsParams, totalFee, transactionOutputs, senderMiscCostMap, protocolParams);
->>>>>>> 0750082a
 
         //Check if min cost is there in all selected Utxos
         for (String sender : senderMiscCostMap.keySet()) {
