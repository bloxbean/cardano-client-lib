--- conflicted
+++ resolved
@@ -21,13 +21,9 @@
 import com.bloxbean.cardano.client.spec.Era;
 import com.bloxbean.cardano.client.transaction.spec.Transaction;
 import com.bloxbean.cardano.client.transaction.spec.TransactionInput;
-<<<<<<< HEAD
-import com.bloxbean.cardano.hdwallet.utxosupplier.WalletUtxoSupplier;
 import com.bloxbean.cardano.client.util.JsonUtil;
-=======
 import com.bloxbean.cardano.hdwallet.Wallet;
 import com.bloxbean.cardano.hdwallet.supplier.WalletUtxoSupplier;
->>>>>>> 9c0ec6ea
 import lombok.NonNull;
 import lombok.extern.slf4j.Slf4j;
 
@@ -126,12 +122,6 @@
                 new DefaultTransactionProcessor(backendService.getTransactionService()));
     }
 
-    public QuickTxBuilder(BackendService backendService, UtxoSupplier utxoSupplier) {
-        this(utxoSupplier,
-                new DefaultProtocolParamsSupplier(backendService.getEpochService()),
-                new DefaultTransactionProcessor(backendService.getTransactionService()));
-    }
-
     /**
      * Create TxContext for the given txs
      *
@@ -174,12 +164,9 @@
         private List<PlutusScript> referenceScripts;
 
         private boolean ignoreScriptCostEvaluationError = true;
-<<<<<<< HEAD
         private Era serializationEra;
         private boolean removeDuplicateScriptWitnesses = false;
-=======
         private Wallet signerWallet;
->>>>>>> 9c0ec6ea
 
         TxContext(AbstractTx... txs) {
             this.txList = txs;
