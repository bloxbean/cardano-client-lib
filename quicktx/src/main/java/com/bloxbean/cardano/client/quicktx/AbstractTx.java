--- conflicted
+++ resolved
@@ -18,12 +18,9 @@
 import com.bloxbean.cardano.client.transaction.spec.*;
 import com.bloxbean.cardano.client.util.HexUtil;
 import com.bloxbean.cardano.client.util.Tuple;
-<<<<<<< HEAD
-import com.bloxbean.cardano.hdwallet.Wallet;
-=======
 import lombok.AllArgsConstructor;
 import lombok.Getter;
->>>>>>> 436b3965
+import com.bloxbean.cardano.hdwallet.Wallet;
 import lombok.NonNull;
 import lombok.SneakyThrows;
 
@@ -248,6 +245,7 @@
         if (outputs == null)
             outputs = new ArrayList<>();
         outputs.add(transactionOutput);
+
         return (T) this;
     }
 
@@ -516,8 +514,6 @@
      * @return String
      */
     protected abstract String getFeePayer();
-<<<<<<< HEAD
-=======
 
     @Getter
     @AllArgsConstructor
@@ -525,5 +521,4 @@
         private BigInteger currentTreasuryValue;
         private BigInteger donationAmount;
     }
->>>>>>> 436b3965
 }