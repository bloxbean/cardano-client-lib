package com.bloxbean.cardano.client.account;

import com.bloxbean.cardano.client.address.Address;
import com.bloxbean.cardano.client.address.AddressProvider;
<<<<<<< HEAD
import com.bloxbean.cardano.client.common.MnemonicUtil;
=======
import com.bloxbean.cardano.client.address.Credential;
>>>>>>> 3a468c82
import com.bloxbean.cardano.client.common.model.Network;
import com.bloxbean.cardano.client.common.model.Networks;
import com.bloxbean.cardano.client.crypto.bip32.HdKeyPair;
import com.bloxbean.cardano.client.crypto.bip39.MnemonicCode;
import com.bloxbean.cardano.client.crypto.bip39.MnemonicException;
import com.bloxbean.cardano.client.crypto.bip39.Words;
import com.bloxbean.cardano.client.crypto.cip1852.CIP1852;
import com.bloxbean.cardano.client.crypto.cip1852.DerivationPath;
import com.bloxbean.cardano.client.exception.AddressRuntimeException;
import com.bloxbean.cardano.client.exception.CborDeserializationException;
import com.bloxbean.cardano.client.exception.CborSerializationException;
import com.bloxbean.cardano.client.governance.DRepId;
import com.bloxbean.cardano.client.transaction.TransactionSigner;
import com.bloxbean.cardano.client.transaction.spec.Transaction;
import com.bloxbean.cardano.client.util.HexUtil;
import com.fasterxml.jackson.annotation.JsonIgnore;

import java.util.Arrays;
import java.util.stream.Collectors;

/**
 * Create and manage secrets, and perform account-based work such as signing transactions.
 */
public class Account {
    @JsonIgnore
    private String mnemonic;
    @JsonIgnore
    private byte[] accountKey; //Pvt key at account level m/1852'/1815'/x
    private String baseAddress;
    private String changeAddress;
    private String enterpriseAddress;
    private String stakeAddress;
    private String drepId;
    private Network network;

    @JsonIgnore
    private DerivationPath derivationPath;

    /**
     * Create a new random mainnet account.
     */
    public Account() {
        this(Networks.mainnet(), 0);
    }

    /**
     * Create a new random mainnet account at index
     *
     * @param index
     */
    public Account(int index) {
        this(Networks.mainnet(), index);
    }

    /**
     * Create a new random account for the network
     *
     * @param network
     */
    public Account(Network network) {
        this(network, 0);
    }

    /**
     * Create a new random account for the network at index
     *
     * @param network
     * @param index
     */
    public Account(Network network, int index) {
        this(network, DerivationPath.createExternalAddressDerivationPath(index), Words.TWENTY_FOUR);
    }

    /**
     * Create a new random account for the network and derivation path
     *
     * @param network
     * @param derivationPath
     */
    public Account(Network network, DerivationPath derivationPath, Words noOfWords) {
        this.network = network;
        this.derivationPath = derivationPath;
        this.mnemonic = MnemonicUtil.generateNew(noOfWords);
        baseAddress();
    }

    /**
     * Create a mainnet account from a mnemonic
     *
     * @param mnemonic
     */
    public Account(String mnemonic) {
        this(Networks.mainnet(), mnemonic, 0);
    }

    /**
     * Create a mainnet account from a mnemonic at index
     *
     * @param mnemonic
     */
    public Account(String mnemonic, int index) {
        this(Networks.mainnet(), mnemonic, index);
    }

    /**
     * Create a account for the network from a mnemonic
     *
     * @param network
     * @param mnemonic
     */
    public Account(Network network, String mnemonic) {
        this(network, mnemonic, 0);
    }

    /**
     * Create an account for the network, mnemonic at given index
     *
     * @param network
     * @param mnemonic
     * @param index
     */
    public Account(Network network, String mnemonic, int index) {
        this(network, mnemonic, DerivationPath.createExternalAddressDerivationPath(index));
    }

    /**
     * Crate an account for the network from mnemonic at index
     *
     * @param network
     * @param mnemonic
     * @param derivationPath
     */
    public Account(Network network, String mnemonic, DerivationPath derivationPath) {
        this.network = network;
        this.mnemonic = mnemonic;
        this.accountKey = null;
        this.derivationPath = derivationPath;
        MnemonicUtil.validateMnemonic(this.mnemonic);
        baseAddress();
    }

    /**
     * Create an account from a private key for a specified network for account = 0, index = 0
     *
     * @param network
     * @param accountKey accountKey is a private key of 96 bytes or 128 bytes (with pubkey and chaincode) at account level
     */
    public Account(Network network, byte[] accountKey) {
        this(network, accountKey, 0, 0);
    }

    /**
     * Create an account from a private key for a specified network
     *
     * @param network
     * @param accountKey is a private key of 96 bytes or 128 bytes (with pubkey and chaincode) at account level
     * @param account account
     * @param index address index
     */
    public Account(Network network, byte[] accountKey, int account, int index) {
        this.network = network;
        this.mnemonic = null;
        if (accountKey.length == 96)
            this.accountKey = accountKey;
        else if(accountKey.length == 128){
            byte[] key = new byte[96];
            System.arraycopy(accountKey, 0, key, 0, 64);
            System.arraycopy(accountKey, 96, key, 64, 32);
        } else
            throw new RuntimeException("Invalid length (Account Private Key): " + accountKey.length);

        this.derivationPath = DerivationPath.createExternalAddressDerivationPathForAccount(account);
        this.derivationPath.getIndex().setValue(index);

        baseAddress();
    }

    /**
     * @return string a 24 word mnemonic
     */
    public String mnemonic() {
        return mnemonic;
    }

    /**
     * @return baseAddress at index
     */
    public String baseAddress() {
        if (baseAddress == null || baseAddress.isEmpty()) {
            HdKeyPair paymentKeyPair = getHdKeyPair();
            HdKeyPair stakeKeyPair = getStakeKeyPair();

            Address address = AddressProvider.getBaseAddress(paymentKeyPair.getPublicKey(), stakeKeyPair.getPublicKey(), network);
            baseAddress = address.toBech32();
        }

        return baseAddress;
    }

    /**
     * @return baseAddress at index
     */
    public String baseAddressAsBase16() {
        if (baseAddress == null || baseAddress.isEmpty()) {
            baseAddress();
        }

        Address address = new Address(baseAddress);
        return HexUtil.encodeHexString(address.getBytes());
    }

    /**
     * @return changeAddress at index = 0
     */
    public String changeAddress() {
        if (changeAddress == null || changeAddress.isEmpty()) {
            HdKeyPair changeKeyPair = getChangeKeyPair();
            HdKeyPair stakeKeyPair = getStakeKeyPair();

            Address address = AddressProvider.getBaseAddress(changeKeyPair.getPublicKey(), stakeKeyPair.getPublicKey(), network);
            changeAddress = address.toBech32();
        }

        return changeAddress;
    }

    /**
     * @return enterpriseAddress at index
     */
    public String enterpriseAddress() {
        if (enterpriseAddress == null || enterpriseAddress.isEmpty()) {
            HdKeyPair paymentKeyPair = getHdKeyPair();
            Address address = AddressProvider.getEntAddress(paymentKeyPair.getPublicKey(), network);
            enterpriseAddress = address.toBech32();
        }

        return enterpriseAddress;
    }

    /**
     * @return Reward (stake) address
     */
    public String stakeAddress() {
        if (stakeAddress == null || stakeAddress.isEmpty()) {
            HdKeyPair stakeKeyPair = getStakeKeyPair();
            Address address = AddressProvider.getRewardAddress(stakeKeyPair.getPublicKey(), network);
            stakeAddress = address.toBech32();
        }

        return stakeAddress;
    }

    /**
     * @return baseAddress at index
     */
    @JsonIgnore
    public Address getBaseAddress() {
        if (baseAddress == null || baseAddress.isEmpty()) {
            baseAddress();
        }

        Address address = new Address(baseAddress);
        return address;
    }

    /**
     * @return enterpriseAddress at index
     */
    @JsonIgnore
    public Address getEnterpriseAddress() {
        if (enterpriseAddress == null || enterpriseAddress.isEmpty()) {
            enterpriseAddress();
        }

        Address address = new Address(enterpriseAddress);
        return address;
    }

    /**
     * Get private key in bech32 format
     * @return
     */
    @JsonIgnore
    public String getBech32PrivateKey() {
        HdKeyPair hdKeyPair = getHdKeyPair();
        return hdKeyPair.getPrivateKey().toBech32();
    }

    /**
     * Get private key bytes
     * @return
     */
    @JsonIgnore
    public byte[] privateKeyBytes() {
        HdKeyPair hdKeyPair = getHdKeyPair();
        return hdKeyPair.getPrivateKey().getKeyData();
    }

    /**
     * Get public key bytes
     * @return
     */
    @JsonIgnore
    public byte[] publicKeyBytes() {
        return getHdKeyPair().getPublicKey().getKeyData();
    }

    /**
     * Get Hd key pair
     * @return
     */
    @JsonIgnore
    public HdKeyPair hdKeyPair() {
        return getHdKeyPair();
    }

    /**
     * Get Hd key pair for stake address
     * @return
     */
    @JsonIgnore
    public HdKeyPair stakeHdKeyPair() {
        return getStakeKeyPair();
    }

    /**
     * Get Hd key pair for change address
     * @return
     */
    @JsonIgnore
    public HdKeyPair changeHdKeyPair() {
        return getChangeKeyPair();
    }

    /**
     * Get Hd key pair for DRep keys
     * @return
     */
    @JsonIgnore
    public HdKeyPair drepHdKeyPair() {
        return getDRepKeyPair();
    }

    public String drepId() {
        if (drepId == null || drepId.isEmpty()) {
            var drepHdKeyPair = drepHdKeyPair();
            var drepKeyHash = drepHdKeyPair.getPublicKey().getKeyHash();
            drepId = DRepId.fromKeyHash(HexUtil.encodeHexString(drepKeyHash));
        }

        return drepId;
    }

    public Credential drepCredential() {
        var drepHdKeyPair = drepHdKeyPair();
        return Credential.fromKey(drepHdKeyPair.getPublicKey().getKeyHash());
    }

    /**
     * @deprecated Use {@link Account#sign(Transaction)}
     * @param txnHex
     * @return
     * @throws CborSerializationException
     */
    @Deprecated
    public String sign(String txnHex) throws CborSerializationException {
        if (txnHex == null || txnHex.length() == 0)
            throw new CborSerializationException("Invalid transaction hash");

        try {
            Transaction transaction = Transaction.deserialize(HexUtil.decodeHexString(txnHex));
            transaction = sign(transaction);
            return transaction.serializeToHex();
        } catch (CborDeserializationException e) {
            throw new CborSerializationException("Error in Cbor deserialization", e);
        }
    }

    /**
     * Sign a transaction object with this account
     * @param transaction
     * @return
     */
    public Transaction sign(Transaction transaction) {
        return TransactionSigner.INSTANCE.sign(transaction, getHdKeyPair());
    }

    /**
     * Sign a transaction object with stake key
     * @param transaction
     * @return Signed Transaction
     */
    public Transaction signWithStakeKey(Transaction transaction) {
        return TransactionSigner.INSTANCE.sign(transaction, getStakeKeyPair());
    }

<<<<<<< HEAD
=======
    public Transaction signWithDRepKey(Transaction transaction) {
        return TransactionSigner.INSTANCE.sign(transaction, getDRepKeyPair());
    }

    private void generateNew(Words noOfWords) {
        String mnemonic = null;
        try {
            mnemonic = MnemonicCode.INSTANCE.createMnemonic(noOfWords).stream().collect(Collectors.joining(" "));
        } catch (MnemonicException.MnemonicLengthException e) {
            throw new RuntimeException("Mnemonic generation failed", e);
        }
        this.mnemonic = mnemonic;
        baseAddress();
    }

    private void validateMnemonic() {
        if (mnemonic == null) {
            throw new AddressRuntimeException("Mnemonic cannot be null");
        }

        mnemonic = mnemonic.replaceAll("\\s+", " ");
        String[] words = mnemonic.split("\\s+");

        try {
            MnemonicCode.INSTANCE.check(Arrays.asList(words));
        } catch (MnemonicException e) {
            throw new AddressRuntimeException("Invalid mnemonic phrase", e);
        }
    }

>>>>>>> 3a468c82
    private HdKeyPair getHdKeyPair() {
        HdKeyPair hdKeyPair;
        if (mnemonic == null || mnemonic.trim().length() == 0) {
            hdKeyPair = new CIP1852().getKeyPairFromAccountKey(this.accountKey, derivationPath);
        }
        else {
            hdKeyPair = new CIP1852().getKeyPairFromMnemonic(mnemonic, derivationPath);
        }
        return hdKeyPair;
    }

    private HdKeyPair getChangeKeyPair() {
        HdKeyPair hdKeyPair;
        DerivationPath internalDerivationPath = DerivationPath.createInternalAddressDerivationPathForAccount(derivationPath.getAccount().getValue());
        if (mnemonic == null || mnemonic.trim().length() == 0) {
            hdKeyPair = new CIP1852().getKeyPairFromAccountKey(this.accountKey, internalDerivationPath);
        }
        else {
            hdKeyPair = new CIP1852().getKeyPairFromMnemonic(mnemonic, internalDerivationPath);
        }

        return hdKeyPair;
    }

    private HdKeyPair getStakeKeyPair() {
        HdKeyPair hdKeyPair;
        DerivationPath stakeDerivationPath = DerivationPath.createStakeAddressDerivationPathForAccount(derivationPath.getAccount().getValue());
        if (mnemonic == null || mnemonic.trim().length() == 0) {
            hdKeyPair = new CIP1852().getKeyPairFromAccountKey(this.accountKey, stakeDerivationPath);
        } else {
            hdKeyPair = new CIP1852().getKeyPairFromMnemonic(mnemonic, stakeDerivationPath);
        }

        return hdKeyPair;
    }

    private HdKeyPair getDRepKeyPair() {
        HdKeyPair hdKeyPair;
        DerivationPath drepDerivationPath = DerivationPath.createDRepKeyDerivationPathForAccount(derivationPath.getAccount().getValue());

        if (mnemonic == null || mnemonic.trim().length() == 0) {
            hdKeyPair = new CIP1852().getKeyPairFromAccountKey(this.accountKey, drepDerivationPath);
        } else {
            hdKeyPair = new CIP1852().getKeyPairFromMnemonic(mnemonic, drepDerivationPath);
        }

        return hdKeyPair;
    }

    @Override
    public String toString() {
        try {
            return baseAddress();
        } catch (Exception e) {
            return null;
        }
    }
}<|MERGE_RESOLUTION|>--- conflicted
+++ resolved
@@ -2,11 +2,8 @@
 
 import com.bloxbean.cardano.client.address.Address;
 import com.bloxbean.cardano.client.address.AddressProvider;
-<<<<<<< HEAD
 import com.bloxbean.cardano.client.common.MnemonicUtil;
-=======
 import com.bloxbean.cardano.client.address.Credential;
->>>>>>> 3a468c82
 import com.bloxbean.cardano.client.common.model.Network;
 import com.bloxbean.cardano.client.common.model.Networks;
 import com.bloxbean.cardano.client.crypto.bip32.HdKeyPair;
@@ -403,8 +400,6 @@
         return TransactionSigner.INSTANCE.sign(transaction, getStakeKeyPair());
     }
 
-<<<<<<< HEAD
-=======
     public Transaction signWithDRepKey(Transaction transaction) {
         return TransactionSigner.INSTANCE.sign(transaction, getDRepKeyPair());
     }
@@ -435,7 +430,6 @@
         }
     }
 
->>>>>>> 3a468c82
     private HdKeyPair getHdKeyPair() {
         HdKeyPair hdKeyPair;
         if (mnemonic == null || mnemonic.trim().length() == 0) {
