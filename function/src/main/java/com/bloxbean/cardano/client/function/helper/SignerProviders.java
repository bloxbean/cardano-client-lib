package com.bloxbean.cardano.client.function.helper;

import com.bloxbean.cardano.client.account.Account;
import com.bloxbean.cardano.client.crypto.SecretKey;
import com.bloxbean.cardano.client.crypto.bip32.HdKeyPair;
import com.bloxbean.cardano.client.function.TxSigner;
import com.bloxbean.cardano.client.transaction.TransactionSigner;
import com.bloxbean.cardano.client.transaction.spec.Policy;
import com.bloxbean.cardano.client.transaction.spec.Transaction;
import com.bloxbean.cardano.hdwallet.Wallet;
<<<<<<< HEAD
=======
import com.bloxbean.cardano.hdwallet.supplier.WalletUtxoSupplier;
>>>>>>> 9c0ec6ea

/**
 * Provides helper methods to get TxSigner function to sign a <code>{@link Transaction}</code> object
 */
public class SignerProviders {

    /**
     * Function to sign a transaction using one or more <code>Account</code>
     * @param signers account(s) to sign the transaction
     * @return <code>TxSigner</code> function which returns a <code>Transaction</code> object with witnesses when invoked
     */
    public static TxSigner signerFrom(Account... signers) {

        return transaction -> {
            Transaction outputTxn = transaction;
            for (Account signer : signers) {
                outputTxn = signer.sign(outputTxn);
            }

            return outputTxn;
        };
    }

    public static TxSigner signerFrom(Wallet wallet) {
        return transaction -> {
//            transaction.getBody().getRequiredSigners(); // TODO - look into using this field - it is normally used for smart contracts. Downside it will increase TX size.
            Transaction outputTxn = wallet.sign(transaction); // TODO - check if it's possible to get the context here to avoid fetching all utxos over and over again
            return outputTxn;
        };
    }

    /**
     * Function to sign a transaction using one or more <code>Wallet</code>
     * @param wallet wallet(s) to sign the transaction
     * @param walletUtxoSupplier <code>WalletUtxoSupplier</code> is needed to sign with the right addresses
     * @return <code>TxSigner</code> function which returns a <code>Transaction</code> object with witnesses when invoked
     */
    public static TxSigner signerFrom(Wallet wallet, WalletUtxoSupplier walletUtxoSupplier) {
        return transaction -> {
            Transaction outputTxn = wallet.sign(transaction, walletUtxoSupplier);
            return outputTxn;
        };
    }

    /**
     * Function to sign a transaction with one or more <code>SecretKey</code>
     * @param secretKeys secret keys to sign the transaction
     * @return <code>TxSigner</code> function which returns a <code>Transaction</code> object with witnesses when invoked
     */
    public static TxSigner signerFrom(SecretKey... secretKeys) {

        return transaction -> {
            Transaction outputTxn = transaction;
            for (SecretKey sk : secretKeys) {
                outputTxn = TransactionSigner.INSTANCE.sign(outputTxn, sk);
            }

            return outputTxn;
        };
    }

    /**
     * Function to sign a transaction with one or more <code>Policy</code>
     * @param policies one or more policy
     * @return <code>TxSigner</code> function which returns a <code>Transaction</code> object with witnesses when invoked
     */
    public static TxSigner signerFrom(Policy... policies) {

        return transaction -> {
            Transaction outputTxn = transaction;
            for (Policy policy : policies) {
                for (SecretKey sk : policy.getPolicyKeys()) {
                    outputTxn = TransactionSigner.INSTANCE.sign(outputTxn, sk);
                }
            }

            return outputTxn;
        };
    }

    /**
     * Function to sign a transaction with one or more {@link HdKeyPair}
     * @param hdKeyPairs
     * @return
     */
    public static TxSigner signerFrom(HdKeyPair... hdKeyPairs) {

        return transaction -> {
            Transaction outputTxn = transaction;
            for (HdKeyPair hdKeyPair : hdKeyPairs) {
                outputTxn = TransactionSigner.INSTANCE.sign(outputTxn, hdKeyPair);
            }

            return outputTxn;
        };
    }

    /**
     * Function to sign a transaction with one or more stake key(s) of <code>Account</code>(s)
     * @param signers account(s) to sign the transaction
     * @return <code>TxSigner</code> function which returns a <code>Transaction</code> object with witnesses when invoked
     */
    public static TxSigner stakeKeySignerFrom(Account... signers) {

        return transaction -> {
            Transaction outputTxn = transaction;
            for (Account signer : signers) {
                outputTxn = signer.signWithStakeKey(outputTxn);
            }

            return outputTxn;
        };
    }

    /**
     * Function to sign a transaction with one or more DRep key(s) of <code>Account</code>(s)
     * @param signers - account(s) to sign the transaction
     * @return <code>TxSigner</code> function which returns a <code>Transaction</code> object with witnesses when invoked
     */
    public static TxSigner drepKeySignerFrom(Account... signers) {
        return transaction -> {
            Transaction outputTxn = transaction;
            for (Account signer : signers) {
                outputTxn = signer.signWithDRepKey(outputTxn);
            }

            return outputTxn;
        };
    }

    public static TxSigner stakeKeySignerFrom(Wallet... wallets) {
        return transaction -> {
            Transaction outputTxn = transaction;
            for (Wallet wallet : wallets)
                outputTxn = wallet.signWithStakeKey(outputTxn);
            return outputTxn;
        };
    }
<<<<<<< HEAD

    //TODO -- Add Integration test
    /**
     * Function to sign a transaction with one or more Committee Cold key(s) of <code>Account</code>(s)
     * @param signers - account(s) to sign the transaction
     * @return <code>TxSigner</code> function which returns a <code>Transaction</code> object with witnesses when invoked
     */
    public static TxSigner committeeColdKeySignerFrom(Account... signers) {
        return transaction -> {
            Transaction outputTxn = transaction;
            for (Account signer : signers) {
                outputTxn = signer.signWithCommitteeColdKey(outputTxn);
            }

            return outputTxn;
        };
    }

    //TODO -- Add Integration test
    /**
     * Function to sign a transaction with one or more Committee Hot key(s) of <code>Account</code>(s)
     * @param signers - account(s) to sign the transaction
     * @return <code>TxSigner</code> function which returns a <code>Transaction</code> object with witnesses when invoked
     */
    public static TxSigner committeeHotKeySignerFrom(Account... signers) {
        return transaction -> {
            Transaction outputTxn = transaction;
            for (Account signer : signers) {
                outputTxn = signer.signWithCommitteeHotKey(outputTxn);
            }

            return outputTxn;
        };
    }
=======
>>>>>>> 9c0ec6ea
}<|MERGE_RESOLUTION|>--- conflicted
+++ resolved
@@ -8,10 +8,7 @@
 import com.bloxbean.cardano.client.transaction.spec.Policy;
 import com.bloxbean.cardano.client.transaction.spec.Transaction;
 import com.bloxbean.cardano.hdwallet.Wallet;
-<<<<<<< HEAD
-=======
 import com.bloxbean.cardano.hdwallet.supplier.WalletUtxoSupplier;
->>>>>>> 9c0ec6ea
 
 /**
  * Provides helper methods to get TxSigner function to sign a <code>{@link Transaction}</code> object
@@ -31,14 +28,6 @@
                 outputTxn = signer.sign(outputTxn);
             }
 
-            return outputTxn;
-        };
-    }
-
-    public static TxSigner signerFrom(Wallet wallet) {
-        return transaction -> {
-//            transaction.getBody().getRequiredSigners(); // TODO - look into using this field - it is normally used for smart contracts. Downside it will increase TX size.
-            Transaction outputTxn = wallet.sign(transaction); // TODO - check if it's possible to get the context here to avoid fetching all utxos over and over again
             return outputTxn;
         };
     }
@@ -150,7 +139,6 @@
             return outputTxn;
         };
     }
-<<<<<<< HEAD
 
     //TODO -- Add Integration test
     /**
@@ -185,6 +173,4 @@
             return outputTxn;
         };
     }
-=======
->>>>>>> 9c0ec6ea
 }