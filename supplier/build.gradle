dependencies {
<<<<<<< HEAD
    api project(':supplier:local')
    api project(':supplier:ogmios-supplier')
    api project(':supplier:kupo-supplier')
=======

>>>>>>> d320bf65
}

publishing {
    publications {
        mavenJava(MavenPublication) {
            pom {
                name = 'Cardano Client Supplier Modules'
                description = 'Cardano Client Lib - Supplier Modules'
            }
        }
    }
}

subprojects {
    archivesBaseName = 'cardano-client-supplier-' + project.name
    publishing {
        publications {
            mavenJava(MavenPublication) {
                artifactId 'cardano-client-supplier-' + project.name
            }
        }
    }
}<|MERGE_RESOLUTION|>--- conflicted
+++ resolved
@@ -1,11 +1,6 @@
 dependencies {
-<<<<<<< HEAD
-    api project(':supplier:local')
     api project(':supplier:ogmios-supplier')
     api project(':supplier:kupo-supplier')
-=======
-
->>>>>>> d320bf65
 }
 
 publishing {
